{
 "cells": [
  {
   "cell_type": "markdown",
   "id": "ff380785",
   "metadata": {},
   "source": [
    "Customizing Workflows\n",
    "===================\n",
    "\n",
    "This notebook shows how to write workflows for BQSKit, using the Hubbard Model$^1$ as an exemplar. The Hubbard Model is only briefly introduced; full details on the Hubbard Model, the Variational Quantum Eigensolver, the effects of noise, and more, can be found as part of the scikit-quant tutorials.$^2$\n",
    "\n",
    "Prerequisites: OpenFermion, Qiskit, BQSKit, and SciPy (which will pull in NumPy), as well as optionally scikit-quant, e.g. install with pip:\n",
    "\n",
    "`$ python -m pip install openfermion qiskit bqskit scipy`\n",
    "\n",
    "If doing the noisy simulation part of the tutorial, then these qiskit_algorithms, qiskit-aer, and scikit-quant are needed as well, e.g. install with pip:\n",
    "\n",
    "`$ python -m pip install qiskit_algorithms qiskit-aer scikit-quant`"
   ]
  },
  {
   "cell_type": "markdown",
   "id": "2c306def",
   "metadata": {},
   "source": [
    "Contents\n",
    "-----------\n",
    "\n",
    "This tutorial is setup to be run serially for the first several sections, as lessons learned (and code) are used in subsequent sections. However, afterwards it is possible to skip and jump ahead if a specific focus is of more interest.\n",
    "\n",
    "* Work through in series:\n",
    "   * [Introduction to the Hubbard Model](#Introduction)\n",
    "   * [Effects of circuit structure on synthesis](#Energy-Objective)\n",
    "   * [Running BQSKit synthesis in VQE](#Variational-Quantum-Eigensolver)\n",
    "* Work through in series, or pick and choose:\n",
    "   * [Customizing BQSKit workflows](#Customized-Compilation)\n",
    "   * [Seeded synthesis](#Seeded-Synthesis)\n",
    "   * [Implications of noise](#Implications-of-Noise)"
   ]
  },
  {
   "cell_type": "markdown",
   "id": "635652ff",
   "metadata": {},
   "source": [
    "Introduction\n",
    "--------------\n",
    "\n",
    "We will solve the Hubbard Model using the Variational Quantum Eigensolver (VQE) algorithm. The Hubbard Model (HM) has a range of uses, most notably in solid-state physics to explain phase transitions and other correlated behaviors. There are several variations of the HM, but in essence, the model describes interacting particles on a lattice. Despite its apparent simplicity, it is hard to solve on a classical computer because the known algorithms scale exponentially unless further approximations are made. In this tutorial, we will use the VQE algorithm to estimate the energy ground states of different configurations of an HM."
   ]
  },
  {
   "cell_type": "markdown",
   "id": "276bca9d",
   "metadata": {},
   "source": [
    "Basic Fermi-Hubbard Model\n",
    "---------------------------------\n",
    "\n",
    "We will restrict ourselves to a Hubbard Model with fermions (such as electrons), i.e. the Fermi-Hubbard Model. A visualization of an example with a 2x2 grid with spinful electrons is shown below. Electrons being fermions means that two electrons can not occupy the same quantum state. Because the electrons have spin, there can thus be at most two electrons per site (one spin-up, one spin-down). The model is characterized by an interaction term 'U', which only contributes if a spin-up and a spin-down electron occupy the same site; and by a \"hopping\" term 't', representing the kinetic energy in the system. In this basic model, only hops to neighboring sites are considered.\n",
    "\n",
    "<table style=\"padding: 0px\"><tr></tr><tr>\n",
    "<td style=\"width: 65%; padding: 0px\">\n",
    "<div align=\"left\" style=\"text-align: left; font-size: 120%\">\n",
    "The energy in the model is described by the following Hamiltonian using fermion algebra:\n",
    "<br>\n",
    "<p>\\begin{equation*}\n",
    "H = -t \\sum_{ij,\\sigma=\\uparrow\\downarrow} {a_{i\\sigma}^\\dagger a_{j\\sigma}} + U \\sum_i {a_{i\\uparrow}^\\dagger a_{i\\uparrow} a_{i\\downarrow}^\\dagger a_{i\\downarrow}}\n",
    "\\end{equation*}</p>\n",
    "where:\n",
    "<ul>\n",
    "    <li>$a_{i\\sigma}^\\dagger$ = creation operator for site 'i' and spin $\\sigma$</li>\n",
    "    <li>$a_{i\\sigma}$ = annihilation operator for site 'i' and spin $\\sigma$</li>\n",
    "    <li>U = interaction term</li>\n",
    "    <li>t = hopping term</li>\n",
    "</ul>\n",
    "<p>The first sum quantifies moving electrons from each site 'j' to each neighboring site 'i' (first term, that is: $a_i^\\dagger$ \"creates\" an electron at site 'i' while $a_j$ simultaneously \"annihilates\" it from site 'j'), and vice versa (second term), considering both up and down spins ($\\sigma$) independently; the second sum quantifies the interaction contribution for having two electrons, one up and one down, at the same site 'i'.\n",
    "</p></div></td>\n",
    "    <td>&nbsp;&nbsp;&nbsp;&nbsp;&nbsp;</td>\n",
    "<td style=\"width: 35%\">\n",
    "    <img src='./images/basic_fermi_hubbard_model.png'>\n",
    "</td>\n",
    "</tr></table>\n",
    "\n",
    "<p>\n",
    "Although the pictorial shows the electrons as concrete particles, the model treats them as waves that extend over all sites. A solution to the model provides the probabilities with which any of the electrons can be measured, as a particle, at each one of the sites."
   ]
  },
  {
   "cell_type": "markdown",
   "id": "9feb427d",
   "metadata": {},
   "source": [
    "Mapping fermions to qubits\n",
    "---------------------------------\n",
    "\n",
    "Fermion algebra is only a subset of what a quantum computer can express, since fermions are interchangeable and many states are thus completely equivalent, whereas qubits are identifiable (each one has a well defined location on a chip or ion trap, for example). Thus, it is useful to perform a mapping from fermion to qubit algebra that preserves the fermionic relations, to ensure that the mapped operators only produce states inside that fermionic subset; meaning that the computation should not, noise aside, produce non-physical states. Doing so reduces the scope for errors.$^3$\n",
    "\n",
    "There are several possible mappings from fermion to qubit operators that preserve the fermion algebra. Here, we'll consider the Jordan-Wigner$^4$ and Bravyi-Kitaev$^5$ transforms, because these are commonly used and easy to understand and their differences$^6$ show an important point about how the optimizability of circuits.\n",
    "\n",
    "To get started, first load some relevant modules and helper functions."
   ]
  },
  {
   "cell_type": "code",
   "execution_count": null,
   "id": "4b7e427f",
   "metadata": {},
   "outputs": [],
   "source": [
    "%load_ext autoreload"
   ]
  },
  {
   "cell_type": "code",
   "execution_count": null,
   "id": "50faf1cf",
   "metadata": {},
   "outputs": [],
   "source": [
    "# useful tools\n",
    "import logging\n",
    "import numpy as np\n",
    "import qiskit as qk\n",
    "import scipy\n",
    "from timeit import default_timer as timer\n",
    "\n",
    "# BQSKit tooling\n",
    "import bqskit\n",
    "from bqskit.ext import qiskit_to_bqskit\n",
    "\n",
    "# VQE objective function for Hamiltonians\n",
    "from hubbard import EnergyObjective, hamiltonian_qiskit, hubbard"
   ]
  },
  {
   "cell_type": "code",
   "execution_count": null,
   "id": "ee84a797",
   "metadata": {},
   "outputs": [],
   "source": [
    "def display_circuit(circuit, basis=['u', 'cx']):\n",
    "    \"\"\"perform basic, unoptimized decomposition for circuit display\"\"\"\n",
    "\n",
    "    uc =  qk.transpile(circuit, basis_gates=basis)\n",
    "    \n",
    "    for gate, count in uc.count_ops().items():\n",
    "        print(\"gate %s count: %d\" % (gate, count))\n",
    "\n",
    "    return uc.draw()"
   ]
  },
  {
   "cell_type": "markdown",
   "id": "402444d6",
   "metadata": {},
   "source": [
    "The Fermi-Hubbard model is defined by the dimensions of the 2D grid, plus the hopping and interaction terms. In addition, OpenFermion allows some variations on the team by making the electrons spinless and making the grid periodic. Below is a very small model, just 2 sites (2x1), which will result in 2 classical optimization parameters. You can try a larger model, but this small example is chosen for a tutorial session where it can be easily run on a laptop on battery power."
   ]
  },
  {
   "cell_type": "code",
   "execution_count": null,
   "id": "3fb9a577",
   "metadata": {},
   "outputs": [],
   "source": [
    "# Setup for a 2x1 grid with a single electron.\n",
    "hm_lattice = {\n",
    "    'x_dimension' : 2,\n",
    "    'y_dimension' : 1,      # 2D x_dim * y_dim grid\n",
    "    'tunneling'   : 1.0,    # hpping term `t`\n",
    "    'coulomb'     : 2.0,    # interaction term `U`\n",
    "    'spinless'    : False,  # double negative, so do have spins\n",
    "    'periodic'    : False,  # do not allow wrap-around hopping\n",
    "}\n",
    "\n",
    "hm_filling = {\n",
    "    'n_electrons_up'   : 1,\n",
    "    'n_electrons_down' : 0,\n",
    "}"
   ]
  },
  {
   "cell_type": "markdown",
   "id": "d4ce2011",
   "metadata": {},
   "source": [
    "Energy Objective\n",
    "--------------------\n",
    "\n",
    "The Variational Quantum Eigensolver is an iterative algorithm where a classical optimizer minimizes an energy objective (the expectation value of the Hamiltonian) as calculated on the quantum computer. Typically, an Hamiltonian has many components, which can be evaluated in parallel, on separate quantum chips/computers. The final result is obtained by summing the parts classically using their proper weights.\n",
    "<table style=\"padding: 0px\"><tr></tr><tr>\n",
    "<td style=\"width: 60%; padding: 0px\">\n",
    "<div align=\"left\" style=\"text-align: left; font-size: 120%\">\n",
    "The trial quantum states proposed by the classical optimizer are constructed using an <i>Ansatz</i> that is parametrized using classical values only.\n",
    "Here, we wil use <i>Unitary Coupled Cluster</i> Ansatz for single and double excitations (UCCSD). Briefly, this Ansatz explores the search space by moving single electrons and by swapping pairs.\n",
    "This Ansatz is easier on the classical optimizer than many alternatives, but produces rather deep circuits, which is why the use of a tool like BQSKit becomes a necessity.\n",
    "</div></td>\n",
    "<td><img src='./images/vqe_structure.png'></td>\n",
    "</tr></table>\n",
    "To complete a circuit, we need to fill it with electrons and then instantiate the circuit for a set of optimization paremeters. Note that the meaning of these parameters depends on the chosen mapping."
   ]
  },
  {
   "cell_type": "code",
   "execution_count": null,
   "id": "a3223436",
   "metadata": {},
   "outputs": [],
   "source": [
    "# Hubbard Model Hamiltonian using Jordan-Wigner mapping\n",
    "hm_jw = hamiltonian_qiskit(fermion_transform='jordan-wigner', **hm_lattice)\n",
    "\n",
    "# create an energy objective, which can be minimized classically, from the mapped hamiltonian\n",
    "jw_objective = EnergyObjective(hm_jw, **hm_filling)\n",
    "\n",
    "# instantiate a circuit from a set of classical parameters\n",
    "jw_circuit_instance = jw_objective.generate_circuit([0.1]*jw_objective.npar())\n",
    "\n",
    "# visualize the circuit, using basic gates, and collect some statistics\n",
    "c_jw = qk.transpile(jw_circuit_instance, basis_gates=[\"u3\", \"cx\"])\n",
    "\n",
    "for gate, count in c_jw.count_ops().items():\n",
    "    print(\"gate %s count: %d\" % (gate, count))\n",
    "    \n",
    "c_jw.draw()"
   ]
  },
  {
   "cell_type": "markdown",
   "id": "c678faab",
   "metadata": {},
   "source": [
    "**Exercise:** Instantiate an energy objective like before, but now for the Bravyi-Kitaev mapping. Draw and compare the generated circuits, find the main differences in structure, and try to guess how that might affect the synthesis, in particular based on what you have learned about partitioning.  "
   ]
  },
  {
   "cell_type": "code",
   "execution_count": null,
   "id": "c16f51be",
   "metadata": {},
   "outputs": [],
   "source": [
    "# Hubbard Model Hamiltonian using Bravyi-Kitaev mapping\n",
    "hm_bk = hamiltonian_qiskit(fermion_transform='bravyi-kitaev', **hm_lattice)"
   ]
  },
  {
   "cell_type": "markdown",
   "id": "dd8975b8",
   "metadata": {},
   "source": [
    "Effect of Fermion to Qubit Mapping\n",
    "-----------------------------------------\n",
    "\n",
    "The mapping has to encode the positions of the electrons and do so with a guarantee of anti-symmetry of the fermionic wave functions, to respect fermion algebra. There are thus two pieces of information: the electron occupancy on each site and the overall parity. The Jordan-Wigner mapping fully localizes the occupation number (each qubit represents the occupation on a site), which then causes the parity to be completely non-localized: whenever an electron \"hops\" sites, the parity update requires an update to all qubits, propagated through a chain of controlled gates. The Bravyi-Kitaev transform encodes both occupancy and parity information non-locally, leading to a more balanced result.\n",
    "\n",
    "**Exercise:** Check the circuits again and find that the Jordan-Wigner mapping results in many more series of CNOTs involving all qubits than does Bravyi-Kitaev. These series of CNOTs across all qubits are a worst-case scenario for synthesis, as they prevent further partitioning and are already optimal.\n",
    "\n",
    "<div class=\"alert alert-block alert-info\">\n",
    "<b>Note:</b> the circuits above were generated using the same number of Trotter steps (a method of approximating an exponential) and although the Bravyi-Kitaev circuit is significantly shorter in that case, the approximation is actually slightly worse. After adjusting the number of steps and the method to achieve the same quality of approximation (use <tt>trotter_steps=2, trotter_mode='trotter'</tt> for Jordan-Wigner and <tt>trotter_steps=3, trotter_mode='trotter'</tt>), both methods are much closer in the number of CNOTs in the unoptimized circuit. Since Trotter steps are just repetitions, this does not change any conclusions about the relative effectiveness of BQSKit's circuit synthesis on the respective mappings.\n",
    "</div>"
   ]
  },
  {
   "cell_type": "markdown",
   "id": "d54235b4",
   "metadata": {},
   "source": [
    "**Exercise:** Use what you learned in the __[BQSKit introductory notebook](1_comping_with_bqskit.ipynb)__ to compile both circuit instances. Try for `optimization_level=2` and `max_synthesis_size=3` first, adjust and play with the parameters if time allows (do note that larger block size and/or higher optimization level can result in significantly longer compilation times). Compare and explain the results.\n",
    "\n",
    "**Optional exercise:** The examples so far have presumed all-to-all. Experiment with one of the realistic QPU models, or your own. Are the results and conclusions the same?"
   ]
  },
  {
   "cell_type": "code",
   "execution_count": null,
   "id": "edad8c68",
   "metadata": {},
   "outputs": [],
   "source": [
    "opt_circuit = ...\n",
    "\n",
    "# Print new circuit statistics\n",
    "print(\"Compiled Circuit Statistics:\")\n",
    "print(\"  Gate Counts:\", opt_circuit.gate_counts)\n",
    "print(\"  Connectivity:\", opt_circuit.coupling_graph)"
   ]
  },
  {
   "cell_type": "markdown",
   "id": "db3f8861",
   "metadata": {},
   "source": [
    "Variational Quantum Eigensolver\n",
    "--------------------------------------\n",
    "\n",
    "In the VQE algorithm, circuits are synthesized based on parameters provided by a classical minimizer. All we need to do, is to pass the energy objective function to a classical optimizer. Since we are not considering noise here (see the [scikit-quant tutorials](https://github.com/scikit-quant/scikit-quant/tree/master/tutorials), if interested), most any optimizer will do. Here, we will use [BFGS from SciPy](https://docs.scipy.org/doc/scipy/reference/optimize.html#module-scipy.optimize)."
   ]
  },
  {
   "cell_type": "code",
   "execution_count": null,
   "id": "f9850094",
   "metadata": {},
   "outputs": [],
   "source": [
    "min_energy = scipy.optimize.minimize(jw_objective, [0.1]*jw_objective.npar(), method='BFGS')\n",
    "print(\"minimum energy: %.5f (exact: %.5f)\" % (min_energy.fun, hubbard.exact(hm_jw, **hm_filling)))"
   ]
  },
  {
   "cell_type": "markdown",
   "id": "dda91c89",
   "metadata": {},
   "source": [
    "**Exercise:** Verify the results for the objective using the Bravyi-Kitaev mapping. Optionally, try different fillings and grid sizes (note that larger grids will have local minima where the optimizer can get stuck if not seeded close to the global minimum)."
   ]
  },
  {
   "cell_type": "code",
   "execution_count": null,
   "id": "c68cbe8b",
   "metadata": {},
   "outputs": [],
   "source": [
    "min_energy = ...\n",
    "print(\"minimum energy: %.5f (exact: %.5f)\" % (min_energy.fun, hubbard.exact(hm_bk, **hm_filling)))"
   ]
  },
  {
   "cell_type": "markdown",
   "id": "42ac5a2d",
   "metadata": {},
   "source": [
    "The Ansatz forms the bulk of any VQE circuit: both the input state and the Hamiltonian components only require single qubit rotations, at most, at the beginning and at the very end to measure the desired projection components for each qubit.\n",
    "It thus makes sense to optimize the Ansatz part of the circuit independently and re-use it (with at most a fast peep-hole pass to merge single qubit gates at start and end where possible).\n",
    "\n",
    "**Exercise:** The `EnergyObjective` is written such that a derived class can implement the `bqskit` optimization. Fill in the remainder below, and verify the results. Use the added pass to collect statistics on the `bqskit` results."
   ]
  },
  {
   "cell_type": "code",
   "execution_count": null,
   "id": "7c6fbc11",
   "metadata": {},
   "outputs": [],
   "source": [
    "from hubbard import EnergyObjective\n",
    "\n",
    "# to show BQSKit is running\n",
    "bqskit.enable_logging()\n",
    "\n",
    "class MyObjective(EnergyObjective):\n",
    "    def optimize_evolution(self, bqskit_circuit):\n",
    "        opt_circuit = ... # use bqskit to improve the circuit\n",
    "        return opt_circuit\n",
    "    \n",
    "bk_objective = MyObjective(hm_bk, **hm_filling)\n",
    "start = timer()\n",
    "min_energy = scipy.optimize.minimize(bk_objective, [0.1]*bk_objective.npar(), method='BFGS')\n",
    "print(\"converged in %.0f seconds\" % (timer() - start))\n",
    "print(\"minimum energy: %.5f (exact: %.5f)\" % (min_energy.fun, hubbard.exact(hm_bk, **hm_filling)))"
   ]
  },
  {
   "cell_type": "markdown",
   "id": "b6a9f7e6",
   "metadata": {},
   "source": [
    "## Customizing Compilation for Better and Faster Workflows\n",
    "-----------------------------\n",
    "\n",
    "It is often useful to customize the compilation workflow that is set up by the `compile()` function, either because there are specific BQSKit tools you want to use, because you want to fine-tune settings, or simply because you want to add diagnostics to understand the synthesis performance better.\n",
    "In BQSKit, a [`Workflow`](https://bqskit.readthedocs.io/en/latest/source/autogen/bqskit.compiler.Workflow.html#bqskit.compiler.Workflow) object consists of a list of compilation passes executed in order. You can compile a circuit with a `Workflow` using a [`Compiler`](https://bqskit.readthedocs.io/en/latest/source/autogen/bqskit.compiler.Compiler.html#bqskit.compiler.Compiler) object, which handles the parallel execution environment. The off-the-shelf `compile()` function builds and executes a default workflow transparently. Let's take a look at this default workflow:"
   ]
  },
  {
   "cell_type": "code",
   "execution_count": null,
   "id": "6dab19b0",
   "metadata": {},
   "outputs": [],
   "source": [
    "from bqskit.compiler.compile import build_workflow\n",
    "\n",
    "default_opt1_workflow = build_workflow(qiskit_to_bqskit(c_jw), optimization_level=1)\n",
    "print(default_opt1_workflow)"
   ]
  },
  {
   "cell_type": "markdown",
   "id": "0bd1eff0",
   "metadata": {},
   "source": [
    "**Exercise:** Higher optimization workflows will, by definition, include more optimizations. Print out the workflows for higher optimization levels and identify the differences in the space below:"
   ]
  },
  {
   "cell_type": "code",
   "execution_count": null,
   "id": "de459628",
   "metadata": {},
   "outputs": [],
   "source": [
    "print(build_workflow(qiskit_to_bqskit(c_jw), ...)"
   ]
  },
  {
   "cell_type": "markdown",
   "id": "8e082030",
   "metadata": {},
   "source": [
    "These default workflows are multi-faceted because they must deal with arbitrary input and work well in any situation.\n",
    "This necessity is not there when designing custom workflows as we often know great detail about our problem that we can exploit,\n",
    "leading to more straightforward, faster, and often higher-quality compilation workflows.\n",
    "\n",
    "The most common paradigm in BQSKit is to:\n",
    "\n",
    "1. Partition a circuit\n",
    "2. Do something on each partition\n",
    "3. Unpartition (unfold) the circuit\n",
    "\n",
    "For example:"
   ]
  },
  {
   "cell_type": "code",
   "execution_count": null,
   "id": "20485ecf",
   "metadata": {},
   "outputs": [],
   "source": [
    "from bqskit.compiler import Workflow\n",
    "from bqskit.passes import QuickPartitioner, ForEachBlockPass, ScanningGateRemovalPass, UnfoldPass\n",
    "\n",
    "basic_gate_deletion_workflow = Workflow([\n",
    "    QuickPartitioner(3),  # Partition into 3-qubit blocks\n",
    "    ForEachBlockPass(ScanningGateRemovalPass()),  # Apply gate deletion to each block (in parallel)\n",
    "    UnfoldPass(),  # Unfold the blocks back into the original circuit\n",
    "])"
   ]
  },
  {
   "cell_type": "markdown",
   "id": "df832baa",
   "metadata": {},
   "source": [
    "The available passes are listed in the [documentation](https://bqskit.readthedocs.io/en/latest/source/passes.html). There are passes for partitioning, synthesis, conversions, iterative, conditionals, checkpointing, etc. etc. Of course, you can also write your own custom passes.\n",
    "\n",
    "Once you have a `Workflow`, you can use the BQSKIt compiler to execute it on a circuit:"
   ]
  },
  {
   "cell_type": "code",
   "execution_count": null,
   "id": "9121c092",
   "metadata": {},
   "outputs": [],
   "source": [
    "from bqskit.compiler import Compiler\n",
    "\n",
    "with Compiler() as compiler:\n",
    "    opt_circuit = compiler.compile(qiskit_to_bqskit(c_jw), workflow=basic_gate_deletion_workflow)\n",
    "\n",
    "print(opt_circuit.gate_counts)"
   ]
  },
  {
   "cell_type": "markdown",
   "id": "00d4a6d3",
   "metadata": {},
   "source": [
    "**Exercise:** The `compile()` function uses the LEAP algorithm by default. Below are some example workflows to get started trying different partitioners and algorithms. Make sure to look up each pass in the [documentation](https://bqskit.readthedocs.io/en/latest/source/passes.html), and don't hesitate to try your own mix. Try them either with one of the earlier single circuits, or implement them in the `MyObjective` function from the previous exercise to use with a complete VQE run.\n",
    "\n",
    "```\n",
    "from bqskit import MachineModel\n",
    "from bqskit.passes.mapping.setmodel import SetModelPass\n",
    "from bqskit.passes import *\n",
    "\n",
    "workflow = [\n",
    "    SetModelPass(model),\n",
    "    QuickPartitioner(),\n",
    "    ForEachBlockPass([\n",
    "        QSearchSynthesisPass(),\n",
    "        ScanningGateRemovalPass()\n",
    "    ]),\n",
    "    UnfoldPass()\n",
    "]\n",
    "```\n",
    "\n",
    "**Optional Exercise:** To improve your understanding, here are two possible diagnostic passes that can be inserted into the workflow to show/debug the effect of individual passes. Add them into your workflow as needed and/or create your own:\n",
    "\n",
    "```\n",
    "from bqskit.compiler.basepass import BasePass\n",
    "from bqskit.ir.gates import CircuitGate, CNOTGate\n",
    "\n",
    "class PrintCNOTsPass(BasePass):\n",
    "    async def run(self, circuit, data) -> None:\n",
    "        print(\"BQSKit step, current CNOT count:\", circuit.count(CNOTGate()))\n",
    "        \n",
    "class PrintPartitionInfoPass(BasePass):\n",
    "    async def run(self, circuit, data):\n",
    "        acm = 0\n",
    "        for op in circuit:            \n",
    "            if not isinstance(op.gate, CircuitGate):\n",
    "                print(\"Circuit not yet partitioned\")\n",
    "                return\n",
    "\n",
    "            acm += op.gate._circuit.num_operations\n",
    "\n",
    "        print(\"Number of partitions:\", circuit.num_operations)\n",
    "        print(\"Average block size:\", acm / circuit.num_operations)\n",
    "```\n",
    "<div class=\"alert alert-warning\">\n",
    "<b>Important:</b> Any custom pass or object passed into a pass must be pickleable. Therefore, any custom pass must be defined in a separate importable module that isn't `__main__`.\n",
    "</div>\n",
    "\n",
    "<div class=\"alert alert-block alert-info\">\n",
    "<b>Note:</b> The printing passes will be run in a runtime worker process, and jupyter will therefore not pick up the output. You will find the printed output in the terminal where jupyter was started. However, you can use the Python logging module normally, and the runtime will ship any logs with `bqskit` as a parent logger to the original endpoint. Granted, logging has to be enabled via `bqskit.enable_logging`.\n",
    "</div>"
   ]
  },
  {
   "cell_type": "code",
   "execution_count": null,
   "id": "6f5ffc29",
   "metadata": {},
   "outputs": [],
   "source": [
    "from bqskit.compiler.compiler import Compiler\n",
    "from bqskit import MachineModel\n",
    "from bqskit.passes import *\n",
    "from bqskit import enable_logging\n",
    "\n",
    "enable_logging()\n",
    "\n",
    "coupling_graph = [\n",
    "    (0, 1), (0, 2), (0, 3), (1, 2), (1, 3), (2, 3)\n",
    "]\n",
    "model = ...\n",
    "\n",
    "workflow = [\n",
    "    ...\n",
    "]\n",
    "\n",
    "with Compiler() as compiler:\n",
    "    opt_circuit = compiler.compile(qiskit_to_bqskit(c_bk), workflow)\n",
    "    \n",
    "print(\"Gate Counts:\", opt_circuit.gate_counts)\n",
    "print(\"Connectivity:\", opt_circuit.coupling_graph)"
   ]
  },
  {
   "cell_type": "markdown",
   "id": "24a16001",
   "metadata": {},
   "source": [
    "Seeded Synthesis for Improving Variational Workflows\n",
    "----------------------------------------------------\n",
    "\n",
    "This section discusses how we can leverage knowledge about our specific problem, a variational Hubbard model simulation, to build a compilation workflow that fits its needs much better than BQSKit off-the-shelf.\n",
    "In a variational setting, we run many circuits sequentially, modifying them slightly between each iteration. The time cost between each iteration is significant in an experimental environment as QPU access time is not cheap for two main reasons.\n",
    "First, QPU time may cost actual currency and be very expensive, so we want to minimize the time idling waiting to compile a new circuit. Second, while idling the QPU may be drifting causing a type of noise that may be hard to handle in the algorithm.\n",
    "Therefore, a long-running compilation workflow may not be advantageous in a variational setting.\n",
    "\n",
    "This being said, there are two positive observations that we can make from this environment that we can use to guide the creation of a custom workflow:\n",
    "\n",
    "1. We have practically unlimited time before accessing the QPU to perform analysis and compilation on the first circuit in sequence.\n",
    "2. The circuits are not likely to change much between each iteration.\n",
    "\n",
    "The first observation allows us to perform deep compilation and analysis routines on the circuit before starting the algorithm.\n",
    "In contrast, the second point enables us to \"seed\" a compilation workflow from the results of a previous iteration.\n",
    "\n",
    "Over the rest of this section, we will first learn how to do compilation seed analysis, then combine that with first-compilation detection to build a variational compilation workflow that greatly improves compile time without hurting compile quality.\n",
    "\n",
    "But before we start, let's get a baseline:"
   ]
  },
  {
   "cell_type": "code",
   "execution_count": null,
   "id": "eeeb0e30",
   "metadata": {},
   "outputs": [],
   "source": [
    "from hubbard import EnergyObjective\n",
    "from bqskit.ir.gates import CNOTGate\n",
    "from bqskit.passes.partitioning import QuickPartitioner\n",
    "from bqskit.passes.synthesis.qsearch import QSearchSynthesisPass\n",
    "from bqskit.passes.processing import ScanningGateRemovalPass \n",
    "from bqskit.passes.control.foreach import ForEachBlockPass\n",
    "from bqskit.compiler import Compiler\n",
    "from bqskit.compiler.compile import get_instantiate_options\n",
    "\n",
    "# To record how well we are doing\n",
    "compiled_circuit_cnot_counts = []\n",
    "instantiate_options = get_instantiate_options(optimization_level=1)\n",
    "\n",
    "workflow = [\n",
    "    QuickPartitioner(3), \n",
    "    ForEachBlockPass(\n",
    "        QSearchSynthesisPass(instantiate_options=instantiate_options),\n",
    "        ScanningGateRemovalPass(instantiate_options=instantiate_options)\n",
    "    ),\n",
    "    UnfoldPass(),\n",
    "]\n",
    "\n",
    "# Start a compiler\n",
    "compiler = Compiler()\n",
    "\n",
    "class BaselineObjective(EnergyObjective):\n",
    "    def optimize_evolution(self, bqskit_circuit):\n",
    "        compiled_circuit = compiler.compile(bqskit_circuit, workflow)\n",
    "        compiled_circuit_cnot_counts.append(compiled_circuit.count(CNOTGate()))\n",
    "        return compiled_circuit\n",
    "    \n",
    "bk_objective = BaselineObjective(hm_bk, **hm_filling)\n",
    "start = timer()\n",
    "min_energy = scipy.optimize.minimize(bk_objective, [0.1]*bk_objective.npar(), method='BFGS')\n",
    "print(\"converged in %.0f seconds\" % (timer() - start))\n",
    "print(\"minimum energy: %.5f (exact: %.5f)\" % (min_energy.fun, hubbard.exact(hm_bk, **hm_filling)))\n",
    "print(\"Average CNOT gate count: %.2f\" % np.mean(compiled_circuit_cnot_counts))\n",
    "\n",
    "# Close the compiler\n",
    "compiler.close()"
   ]
  },
  {
   "cell_type": "markdown",
   "id": "1728b944",
   "metadata": {},
   "source": [
    "Now, the goal of this section is to improve upon that runtime while not harming the CNOT quality.\n",
    "\n",
    "We are going to do this using a form of seeded synthesis. For a detailed walkthrough of this concept, refer to the [QSeed project](https://github.com/mtweiden/qseed).\n",
    "The general idea is that compiling similar circuits will be discover similar structures of our block-level optimizations, and by recognizing these, we can skip the block compilations altogether.\n",
    "\n",
    "Below are some helper functions that plot histograms of found structures and draw specified circuits.\n",
    "\n",
    "Structures from runs of synthesis are stored in the `AnalysisObjective.structures` list. These structures can be drawn using the `draw_structure` function defined below. `plot_structure_histograms` should take as input a list of structure circuits. It will show you which structures are most common in an optimized circuit. The structure associated with a label in the plotted histogram can be retrieved using `label_to_structure`."
   ]
  },
  {
   "cell_type": "code",
   "execution_count": null,
   "id": "b87edac5",
   "metadata": {},
   "outputs": [],
   "source": [
    "from bqskit import Circuit\n",
    "from bqskit.ir.gates import CNOTGate, U3Gate\n",
    "import matplotlib.pyplot as plt\n",
    "from bqskit.ir.lang.qasm2.qasm2 import OPENQASM2Language\n",
    "from qiskit import QuantumCircuit\n",
    "\n",
    "\n",
    "def plot_structure_histograms(structures_list):\n",
    "    unique_structures = sorted(list(set(structures_list.copy())), key=len)\n",
    "    counts = [structures_list.count(s) for s in unique_structures]\n",
    "    labels = [l for (l, _) in enumerate(unique_structures)]\n",
    "    plt.figure(figsize=(12, 4))\n",
    "    plt.bar(labels, counts)\n",
    "    plt.ylabel('Structure Frequency')\n",
    "    plt.xlabel('Structure Labels')\n",
    "    plt.xticks(labels)\n",
    "    plt.show()\n",
    "\n",
    "\n",
    "def draw_structure(structure):\n",
    "    circuit = structure_to_circuit(structure, 3)\n",
    "    lang = OPENQASM2Language()\n",
    "    qasm = lang.encode(circuit)\n",
    "    qk_circ = QuantumCircuit.from_qasm_str(qasm)\n",
    "    print(qk_circ)\n",
    "\n",
    "\n",
    "def label_to_structure(structures_list, label):\n",
    "    unique_structures = sorted(list(set(structures_list.copy())), key=len)\n",
    "    return unique_structures[label]\n",
    "\n",
    "\n",
    "def structure_to_circuit(structure, num_qudits = 3):\n",
    "    circuit = Circuit(num_qudits)\n",
    "    for q in range(num_qudits):\n",
    "        circuit.append_gate(U3Gate(), [q])\n",
    "    for (q1, q2) in structure:\n",
    "        circuit.append_gate(CNOTGate(), [q1, q2])\n",
    "        circuit.append_gate(U3Gate(), [q1])\n",
    "        circuit.append_gate(U3Gate(), [q2])\n",
    "    return circuit\n",
    "\n",
    "\n",
    "def count_cnots(partitioned_circuit: Circuit):\n",
    "    circuit_copy = partitioned_circuit.copy()\n",
    "    circuit_copy.unfold_all()\n",
    "    return circuit_copy.gate_counts[CNOTGate()]\n",
    "\n",
    "\n",
    "def get_structures(partitioned_circuit):\n",
    "    circuit_copy = partitioned_circuit.copy()\n",
    "    structures = []\n",
    "    for block in circuit_copy:\n",
    "        subcirc = Circuit.from_operation(block)\n",
    "        subcirc.unfold_all()\n",
    "        structures.append(tuple([\n",
    "            tuple(op.location) for op in subcirc \n",
    "            if op.num_qudits == 2\n",
    "        ]))\n",
    "    return structures"
   ]
  },
  {
   "cell_type": "markdown",
   "id": "b7ecc1b6",
   "metadata": {},
   "source": [
    "Let's analyze a few of the iterations during the objective function analysis for good seeds:"
   ]
  },
  {
   "cell_type": "code",
   "execution_count": null,
   "id": "0a82d531",
   "metadata": {},
   "outputs": [],
   "source": [
    "# Since we are \"off-the-QPU\" during analysis, we can take our time and\n",
    "# perform high-quality compilation. We will use a workflow that does\n",
    "# QSearch synthesis with high-quality settings followed by gate deletion.\n",
    "instantiate_options = get_instantiate_options(optimization_level=3)\n",
    "workflow = [\n",
    "    QuickPartitioner(3), \n",
    "    ForEachBlockPass(\n",
    "        QSearchSynthesisPass(instantiate_options=instantiate_options),\n",
    "        ScanningGateRemovalPass(instantiate_options=instantiate_options)\n",
    "    ),\n",
    "]\n",
    "\n",
    "# To save time during analysis, we only want to do compilation and\n",
    "# analysis once in a while during the algorithm. As you decrease this,\n",
    "# you will get better seeds, but it will take longer.\n",
    "analysis_period = 4\n",
    "\n",
    "class AnalysisObjective(EnergyObjective):\n",
    "    def __init__(self, *args, **kwargs):\n",
    "        super().__init__(*args, **kwargs)\n",
    "        self.structures = []\n",
    "        self.block_counter = 0\n",
    "\n",
    "    def optimize_evolution(self, bqskit_circuit):\n",
    "        if self.block_counter < analysis_period:\n",
    "            self.block_counter += 1\n",
    "            return bqskit_circuit\n",
    "        \n",
    "        self.block_counter = 0\n",
    "        with Compiler() as compiler:\n",
    "            opt_circuit = compiler.compile(bqskit_circuit, workflow)\n",
    "            self.structures.append(get_structures(opt_circuit))\n",
    "            opt_circuit.unfold_all()\n",
    "        return opt_circuit\n",
    "\n",
    "# We are only running this to get the structures, so we aren't printing anything here\n",
    "bottomup_objective = AnalysisObjective(hm_bk, **hm_filling)\n",
    "min_energy = scipy.optimize.minimize(bottomup_objective, [0.1]*bottomup_objective.npar(), method='BFGS')"
   ]
  },
  {
   "cell_type": "markdown",
   "id": "e71d38fe",
   "metadata": {},
   "source": [
    "Now try profiling the circuits using `plot_structure_histogram`."
   ]
  },
  {
   "cell_type": "code",
   "execution_count": null,
   "id": "61d86042",
   "metadata": {},
   "outputs": [],
   "source": [
    "structures = []\n",
    "for structure_batch in bottomup_objective.structures:\n",
    "    structures.extend(structure_batch)\n",
    "plot_structure_histograms(structures)"
   ]
  },
  {
   "cell_type": "markdown",
   "id": "07f6013e",
   "metadata": {},
   "source": [
    "**Exercise:** Visualize seeds of interest by putting their labels in the `seed_labels` list below."
   ]
  },
  {
   "cell_type": "code",
   "execution_count": null,
   "id": "f3846d0c",
   "metadata": {},
   "outputs": [],
   "source": [
    "seed_labels = [...]  # Put seeds of interest here!\n",
    "for label in seed_labels:\n",
    "    print(f'structure: {label}')\n",
    "    draw_structure(label_to_structure(structures, label))"
   ]
  },
  {
   "cell_type": "markdown",
   "id": "0141130a",
   "metadata": {},
   "source": [
    "Let's put this together now that we have done our analysis. Ideally, we have selected our seeds to start synthesis with, but this might require some experimenting.\n",
    "\n",
    "**Exercise:** After profiling, select one or more seeds by entering the associated integer label into the `seed_labels` list below.\n",
    "Note that some less common seeds may still be worth investigating if they are similar to more frequent ones."
   ]
  },
  {
   "cell_type": "code",
   "execution_count": null,
   "id": "c11d70b8",
   "metadata": {},
   "outputs": [],
   "source": [
    "seed_labels = [...]\n",
    "\n",
    "assert len(seed_labels) > 0, \"Make sure to put some seeds in the list above!\"\n",
    "\n",
    "# Build the seed structures\n",
    "seeds = [structure_to_circuit(label_to_structure(structures, s)) for s in seed_labels]\n",
    "\n",
    "# Build the workflow\n",
    "layer_gen = SeedLayerGenerator(seeds)\n",
    "instantiate_options = get_instantiate_options(optimization_level=3)\n",
    "workflow = [\n",
    "    QuickPartitioner(3), \n",
    "    ForEachBlockPass(\n",
    "        QSearchSynthesisPass(\n",
    "            layer_generator=layer_gen,\n",
    "            instantiate_options=instantiate_options,\n",
    "        ),\n",
    "        ScanningGateRemovalPass(instantiate_options=instantiate_options)\n",
    "    ),\n",
    "    UnfoldPass()\n",
    "]\n",
    "\n",
    "# To record how well we are doing\n",
    "compiled_circuit_cnot_counts = []\n",
    "\n",
    "# Start a compiler\n",
    "compiler = Compiler()\n",
    "\n",
    "class SeededObjective(EnergyObjective):\n",
    "    def optimize_evolution(self, bqskit_circuit):\n",
    "        compiled_circuit = compiler.compile(bqskit_circuit, workflow)\n",
    "        compiled_circuit_cnot_counts.append(compiled_circuit.count(CNOTGate()))\n",
    "        return compiled_circuit\n",
    "\n",
    "bk_objective = SeededObjective(hm_bk, **hm_filling)\n",
    "start = timer()\n",
    "min_energy = scipy.optimize.minimize(bk_objective, [0.1]*bk_objective.npar(), method='BFGS')\n",
    "print(\"converged in %.0f seconds\" % (timer() - start))\n",
    "print(\"minimum energy: %.5f (exact: %.5f)\" % (min_energy.fun, hubbard.exact(hm_bk, **hm_filling)))\n",
    "print(\"Average CNOT gate count: %.2f\" % np.mean(compiled_circuit_cnot_counts))\n",
    "\n",
    "# Close the compiler\n",
    "compiler.close()"
   ]
  },
  {
   "cell_type": "markdown",
   "id": "07dbbb18",
   "metadata": {},
   "source": [
    "How much speed up did you observe by using seeds? How much was the final CNOT count impacted compared to the baseline workflow? How many seeds do you use to get these results?"
   ]
  },
  {
   "cell_type": "markdown",
   "id": "5fdb64a2",
   "metadata": {},
   "source": [
    "More information about a machine learning approach to seed recommendation can be found in the [QSeed paper](https://arxiv.org/abs/2306.05622) [7]. Circuit seeding in bqskit is done with the use of the [SeedLayerGenerator](https://bqskit.readthedocs.io/en/latest/source/autogen/bqskit.passes.SeedLayerGenerator.html)."
   ]
  },
  {
   "cell_type": "markdown",
   "id": "d2c2de68",
   "metadata": {},
   "source": [
    "Implications of Noise\n",
    "-------------------------\n",
    "\n",
    "The use of BQSKit truly comes into its own when there is noise present in the system, as is the case in any current, real, QPU: the circuit optimization will show real improvements in the final result. As a note of caution, however: when noise is present, several things change. For example, a noise-resilient optimizer is needed and even then, the final energy result obtained is likely to be higher than the global minimum, even when the final parameters are spot-on. Additionally, simulation with noise takes considerably longer than without, and multiple runs are needed for convincing statistics.\n",
    "\n",
    "Install scikit-quant, to make its optimizers available as a Qiskit optimizer:\n",
    "\n",
    "    `$ python -m pip install scikit-quant`\n",
    "\n",
    "Construct a simple noise model (the circuits as-is will, even after optimization, be too long to be run on current hardware; you can try that by setting `noise_model='realistic'`) and pass it through the constructor of the `EnergyObjective`. Run with the base `EnergyObjective` and with your derived implementation using BQSKit. Compare the results with and without `bqskit` optimization."
   ]
  },
  {
   "cell_type": "code",
   "execution_count": null,
   "id": "2acae37e",
   "metadata": {},
   "outputs": [],
   "source": [
    "from qiskit_algorithms.optimizers import IMFIL\n",
    "from hubbard import noise_model\n",
    "\n",
    "logging.getLogger('hubbard').setLevel(logging.INFO)"
   ]
  },
  {
   "cell_type": "code",
   "execution_count": null,
   "id": "7097f04f",
   "metadata": {},
   "outputs": [],
   "source": [
    "noise = noise_model.create(p_gate_1q=0.01, p_gate_2q=0.02)"
   ]
  },
  {
   "cell_type": "code",
   "execution_count": null,
   "id": "6c06f5eb",
   "metadata": {},
   "outputs": [],
   "source": [
    "objective = EnergyObjective(hm_bk, noise_model=noise, **hm_filling)\n",
    "npar = objective.npar()\n",
    "\n",
    "result = IMFIL(maxiter=100).minimize(objective, np.array([0.1]*npar), bounds=np.array([(-1,1)]*npar))\n",
    "print(\"minimum energy: %.5f (at solution %s: %.5f; exact: %.5f)\" % (\n",
    "    result.fun, result.x, EnergyObjective(hm_bk, **hm_filling)(result.x), hubbard.exact(hm_bk, **hm_filling)))"
   ]
  },
  {
   "cell_type": "code",
   "execution_count": null,
   "id": "428eb4ae",
   "metadata": {},
   "outputs": [],
   "source": [
    "objective = MyObjective(hm_bk, noise_model=noise, **hm_filling)\n",
    "npar = objective.npar()\n",
    "\n",
    "result = IMFIL(maxiter=100).minimize(objective, np.array([0.1]*npar), bounds=np.array([(-1,1)]*npar))\n",
    "print(\"minimum energy: %.5f (at solution %s: %.5f; exact: %.5f)\" % (\n",
    "    result.fun, result.x, EnergyObjective(hm_bk, **hm_filling)(result.x), hubbard.exact(hm_bk, **hm_filling)))"
   ]
  },
  {
   "cell_type": "markdown",
   "id": "5f07163a",
   "metadata": {},
   "source": [
    "## References\n",
    "-------------\n",
    "\n",
    "[1] J. Hubbard, Proc. Roy. Soc. (Lond.) 276 (1963) 238\n",
    "<br>[2] https://github.com/scikit-quant/scikit-quant/tree/master/tutorials\n",
    "<br>[3] https://arxiv.org/abs/cond-mat/0012334, Ortiz et al., \"Quantum Algorithms for Fermionic Simulations\"\n",
    "<br>[4] P. Jordan and E. Wigner, \"Über das Paulische Äquivalenzverbot\", Z. Phys. 47, 631 (1928)\n",
    "<br>[5] https://arxiv.org/abs/quant-ph/0003137 S. Bravyi, A. Kitaev, \"Fermionic quantum computation\"\n",
    "<br>[6] https://arxiv.org/abs/1812.02233, A. Tranter, et al., \"A comparison of the Bravyi-Kitaev and Jordan-Wigner transformations for the quantum simulation of quantum chemistry\"\n",
    "<br>[7] https://arxiv.org/abs/2306.05622, M. Weiden, et al., \"Improving Quantum Circuit Synthesis with Machine Learning\""
   ]
  }
 ],
 "metadata": {
  "kernelspec": {
   "display_name": "Python 3 (ipykernel)",
   "language": "python",
   "name": "python3"
  },
  "language_info": {
   "codemirror_mode": {
    "name": "ipython",
    "version": 3
   },
   "file_extension": ".py",
   "mimetype": "text/x-python",
   "name": "python",
   "nbconvert_exporter": "python",
   "pygments_lexer": "ipython3",
<<<<<<< HEAD
   "version": "3.11.3"
=======
   "version": "3.10.13"
>>>>>>> 7f1098f0
  }
 },
 "nbformat": 4,
 "nbformat_minor": 5
}<|MERGE_RESOLUTION|>--- conflicted
+++ resolved
@@ -993,11 +993,7 @@
    "name": "python",
    "nbconvert_exporter": "python",
    "pygments_lexer": "ipython3",
-<<<<<<< HEAD
-   "version": "3.11.3"
-=======
    "version": "3.10.13"
->>>>>>> 7f1098f0
   }
  },
  "nbformat": 4,
